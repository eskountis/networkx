--- conflicted
+++ resolved
@@ -1,8 +1,4 @@
-<<<<<<< HEAD
-"""Approximations of graph properties and Heuristic functions for optimization problems.
-=======
 """Approximations of graph properties and Heuristic methods for optimization.
->>>>>>> bf62b021
 
     .. warning:: These functions are not imported in the top-level of ``networkx``
 
@@ -24,9 +20,6 @@
 from networkx.algorithms.approximation.steinertree import *
 from networkx.algorithms.approximation.traveling_salesman import *
 from networkx.algorithms.approximation.treewidth import *
-<<<<<<< HEAD
 from networkx.algorithms.approximation.tsp import *
-=======
 from networkx.algorithms.approximation.vertex_cover import *
->>>>>>> bf62b021
 from networkx.algorithms.approximation.maxcut import *