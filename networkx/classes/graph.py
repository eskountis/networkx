--- conflicted
+++ resolved
@@ -324,11 +324,7 @@
         self.adjlist_inner_dict_factory = self.adjlist_inner_dict_factory
         self.edge_attr_dict_factory = self.edge_attr_dict_factory
 
-<<<<<<< HEAD
-        self.graph = self.graph_attr_dict_factory()   # graph attribute dict
-=======
         self.graph = self.graph_attr_dict_factory()  # dictionary for graph attributes
->>>>>>> 45cc1a61
         self._node = self.node_dict_factory()  # empty node attribute dict
         self._adj = self.adjlist_outer_dict_factory()  # empty adjacency dict
         # attempt to load graph with data
